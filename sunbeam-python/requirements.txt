pbr>2.1.0 # Apache 2.0
git+https://github.com/albertodonato/snap-helpers#egg=snap-helpers # LGPLv3
click>=8.1.3 # BSD
rich # MIT

# Used for communication with snapd socket
requests # Apache 2
requests-unixsocket # Apache 2
urllib3<2 # https://github.com/psf/requests/issues/6432

# Used for getting local ip address
netifaces
pyroute2

# Generation of user passwords
pwgen

# Interactive subprocess execution
pexpect

# YAML parsing library
pyyaml>=6.0

# Set upper bound to match Juju 3.3.x series target
juju>=3.3,<3.4

# Used in the launch command to launch an instance
petname

# Lightkube is used to interact with the Kubernetes API
lightkube
lightkube-models

# For plugin repo
jsonschema
GitPython

# Regression introduced in 1.3.3
macaroonbakery!=1.3.3

<<<<<<< HEAD
# maas
python-libmaas

=======
# For Manifest dataclasses
>>>>>>> b1f78431
pydantic<|MERGE_RESOLUTION|>--- conflicted
+++ resolved
@@ -38,11 +38,8 @@
 # Regression introduced in 1.3.3
 macaroonbakery!=1.3.3
 
-<<<<<<< HEAD
+# For Manifest dataclasses
+pydantic
+
 # maas
-python-libmaas
-
-=======
-# For Manifest dataclasses
->>>>>>> b1f78431
-pydantic+python-libmaas