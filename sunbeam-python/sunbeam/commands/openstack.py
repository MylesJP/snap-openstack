# Copyright (c) 2023 Canonical Ltd.
#
# Licensed under the Apache License, Version 2.0 (the "License");
# you may not use this file except in compliance with the License.
# You may obtain a copy of the License at
#
#    http://www.apache.org/licenses/LICENSE-2.0
#
# Unless required by applicable law or agreed to in writing, software
# distributed under the License is distributed on an "AS IS" BASIS,
# WITHOUT WARRANTIES OR CONDITIONS OF ANY KIND, either express or
# implied.
# See the License for the specific language governing permissions and
# limitations under the License.

import logging
from typing import Optional

from lightkube.core import exceptions
from lightkube.core.client import Client as KubeClient
from lightkube.core.client import KubeConfig
from lightkube.resources.core_v1 import Service
from rich.status import Status

import sunbeam.commands.microceph as microceph
from sunbeam.clusterd.client import Client
from sunbeam.clusterd.service import ConfigItemNotFoundException
from sunbeam.commands.juju import JujuStepHelper
from sunbeam.commands.microk8s import (
    CREDENTIAL_SUFFIX,
    MICROK8S_CLOUD,
    MICROK8S_DEFAULT_STORAGECLASS,
    MICROK8S_KUBECONFIG_KEY,
)
from sunbeam.commands.terraform import TerraformException
from sunbeam.jobs.common import (
    RAM_32_GB_IN_KB,
    BaseStep,
    Result,
    ResultType,
    convert_proxy_to_model_configs,
    get_host_total_ram,
    read_config,
    update_config,
    update_status_background,
)
from sunbeam.jobs.juju import JujuHelper, JujuWaitException, TimeoutException, run_sync
from sunbeam.jobs.manifest import Manifest

LOG = logging.getLogger(__name__)
OPENSTACK_MODEL = "openstack"
OPENSTACK_DEPLOY_TIMEOUT = 5400  # 90 minutes
METALLB_ANNOTATION = "metallb.universe.tf/loadBalancerIPs"

CONFIG_KEY = "TerraformVarsOpenstack"
TOPOLOGY_KEY = "Topology"


def determine_target_topology(client: Client) -> str:
    """Determines the target topology.

    Use information from clusterdb to infer deployment
    topology.
    """
    control_nodes = client.cluster.list_nodes_by_role("control")
    compute_nodes = client.cluster.list_nodes_by_role("compute")
    combined = set(node["name"] for node in control_nodes + compute_nodes)
    host_total_ram = get_host_total_ram()
    if len(combined) == 1 and host_total_ram < RAM_32_GB_IN_KB:
        topology = "single"
    elif len(combined) < 10:
        topology = "multi"
    else:
        topology = "large"
    LOG.debug(f"Auto-detected topology: {topology}")
    return topology


def compute_ha_scale(topology: str, control_nodes: int) -> int:
    if topology == "single" or control_nodes < 3:
        return 1
    return 3


def compute_os_api_scale(topology: str, control_nodes: int) -> int:
    if topology == "single":
        return 1
    if topology == "multi" or control_nodes < 3:
        return min(control_nodes, 3)
    if topology == "large":
        return min(control_nodes + 2, 7)
    raise ValueError(f"Unknown topology {topology}")


def compute_ingress_scale(topology: str, control_nodes: int) -> int:
    if topology == "single":
        return 1
    return min(control_nodes, 3)


def compute_ceph_replica_scale(osds: int) -> int:
    return min(osds, 3)


async def _get_number_of_osds(jhelper: JujuHelper, model: str) -> int:
    """Fetch the number of osds from the microceph application"""
    leader = await jhelper.get_leader_unit(microceph.APPLICATION, model)
    osds, _ = await microceph.list_disks(jhelper, model, leader)
    return len(osds)


class DeployControlPlaneStep(BaseStep, JujuStepHelper):
    """Deploy OpenStack using Terraform cloud"""

    _CONFIG = CONFIG_KEY

    def __init__(
        self,
        client: Client,
        manifest: Manifest,
        jhelper: JujuHelper,
        topology: str,
        database: str,
        machine_model: str,
        proxy_settings: dict = {},
        force: bool = False,
    ):
        super().__init__(
            "Deploying OpenStack Control Plane",
            "Deploying OpenStack Control Plane to Kubernetes (this may take a while)",
        )
        self.client = client
        self.manifest = manifest
        self.jhelper = jhelper
        self.topology = topology
        self.database = database
        self.machine_model = machine_model
        self.proxy_settings = proxy_settings
        self.force = force
        self.model = OPENSTACK_MODEL
        self.cloud = MICROK8S_CLOUD
        self.tfplan = "openstack-plan"

    def get_storage_tfvars(self, storage_nodes: list[dict]) -> dict:
        """Create terraform variables related to storage."""
        tfvars = {}
        if storage_nodes:
            tfvars["enable-ceph"] = True
            tfvars["ceph-offer-url"] = (
                f"admin/{self.machine_model}.{microceph.APPLICATION}"
            )
            tfvars["ceph-osd-replication-count"] = compute_ceph_replica_scale(
                run_sync(_get_number_of_osds(self.jhelper, self.machine_model))
            )
        else:
            tfvars["enable-ceph"] = False

        return tfvars

    def is_skip(self, status: Optional[Status] = None) -> Result:
        """Determines if the step should be skipped or not.

        :return: ResultType.SKIPPED if the Step should be skipped,
                ResultType.COMPLETED or ResultType.FAILED otherwise
        """
        self.update_status(status, "determining appropriate configuration")
        try:
            previous_config = read_config(self.client, TOPOLOGY_KEY)
        except ConfigItemNotFoundException:
            # Config was never registered in database
            previous_config = {}

        determined_topology = determine_target_topology(self.client)

        if self.topology == "auto":
            self.topology = previous_config.get("topology", determined_topology)
        LOG.debug(f"topology {self.topology}")

        if self.database == "auto":
            self.database = previous_config.get("database", determined_topology)
        if self.database == "large":
            # multi and large are the same
            self.database = "multi"
        LOG.debug(f"database topology {self.database}")
        if (database := previous_config.get("database")) and database != self.database:
            return Result(
                ResultType.FAILED,
                "Database topology cannot be changed, please destroy and re-bootstrap",
            )

        is_not_compatible = self.database == "single" and self.topology == "large"
        if not self.force and is_not_compatible:
            return Result(
                ResultType.FAILED,
                (
                    "Cannot deploy control plane to large with single database,"
                    " use -f/--force to override"
                ),
            )

        return Result(ResultType.COMPLETED)

    def run(self, status: Optional[Status] = None) -> Result:
        """Execute configuration using terraform."""
        # TODO(jamespage):
        # This needs to evolve to add support for things like:
        # - Enabling/disabling specific services
        update_config(
            self.client,
            TOPOLOGY_KEY,
            {"topology": self.topology, "database": self.database},
        )

        self.update_status(status, "fetching cluster nodes")
        control_nodes = self.client.cluster.list_nodes_by_role("control")
        storage_nodes = self.client.cluster.list_nodes_by_role("storage")

        self.update_status(status, "computing deployment sizing")
        model_config = convert_proxy_to_model_configs(self.proxy_settings)
        model_config.update({"workload-storage": MICROK8S_DEFAULT_STORAGECLASS})
        extra_tfvars = self.get_storage_tfvars(storage_nodes)
        extra_tfvars.update(
            {
                "model": self.model,
<<<<<<< HEAD
                # Make these channel options configurable by the user
                "openstack-channel": "2023.2/stable",
                "ovn-channel": "23.09/stable",
                "rabbitmq-channel": "3.12/stable",
=======
>>>>>>> 0c2cdf13
                "cloud": self.cloud,
                "credential": f"{self.cloud}{CREDENTIAL_SUFFIX}",
                "config": model_config,
                "many-mysql": self.database == "multi",
                "ha-scale": compute_ha_scale(self.topology, len(control_nodes)),
                "os-api-scale": compute_os_api_scale(self.topology, len(control_nodes)),
                "ingress-scale": compute_ingress_scale(
                    self.topology, len(control_nodes)
                ),
            }
        )
        self.update_status(status, "deploying services")
        try:
            self.manifest.update_tfvars_and_apply_tf(
                self.client,
                tfplan=self.tfplan,
                tfvar_config=self._CONFIG,
                override_tfvars=extra_tfvars,
            )
        except TerraformException as e:
            LOG.exception("Error configuring cloud")
            return Result(ResultType.FAILED, str(e))

        # Remove cinder-ceph from apps to wait on if ceph is not enabled
        apps = run_sync(self.jhelper.get_application_names(self.model))
        if not extra_tfvars.get("enable-ceph") and "cinder-ceph" in apps:
            apps.remove("cinder-ceph")
        LOG.debug(f"Application monitored for readiness: {apps}")
        task = run_sync(update_status_background(self, apps, status))
        try:
            run_sync(
                self.jhelper.wait_until_active(
                    self.model,
                    apps,
                    timeout=OPENSTACK_DEPLOY_TIMEOUT,
                )
            )
        except (JujuWaitException, TimeoutException) as e:
            LOG.warning(str(e))
            return Result(ResultType.FAILED, str(e))
        finally:
            if not task.done():
                task.cancel()

        return Result(ResultType.COMPLETED)


class PatchLoadBalancerServicesStep(BaseStep):
    SERVICES = ["traefik", "traefik-public", "rabbitmq", "ovn-relay"]
    MODEL = OPENSTACK_MODEL

    def __init__(
        self,
        client: Client,
    ):
        super().__init__(
            "Patch LoadBalancer services",
            "Patch LoadBalancer service annotations",
        )
        self.client = client

    def is_skip(self, status: Optional[Status] = None) -> Result:
        """Determines if the step should be skipped or not.

        :return: ResultType.SKIPPED if the Step should be skipped,
                ResultType.COMPLETED or ResultType.FAILED otherwise
        """
        try:
            self.kubeconfig = read_config(self.client, MICROK8S_KUBECONFIG_KEY)
        except ConfigItemNotFoundException:
            LOG.debug("MicroK8S config not found", exc_info=True)
            return Result(ResultType.FAILED, "MicroK8S config not found")

        kubeconfig = KubeConfig.from_dict(self.kubeconfig)
        try:
            self.kube = KubeClient(kubeconfig, self.MODEL, trust_env=False)
        except exceptions.ConfigError as e:
            LOG.debug("Error creating k8s client", exc_info=True)
            return Result(ResultType.FAILED, str(e))

        for service_name in self.SERVICES:
            service = self.kube.get(Service, service_name)
            service_annotations = service.metadata.annotations
            if METALLB_ANNOTATION not in service_annotations:
                return Result(ResultType.COMPLETED)

        return Result(ResultType.SKIPPED)

    def run(self, status: Optional[Status] = None) -> Result:
        """Patch LoadBalancer services annotations with MetalLB IP."""
        for service_name in self.SERVICES:
            service = self.kube.get(Service, service_name)
            service_annotations = service.metadata.annotations
            if METALLB_ANNOTATION not in service_annotations:
                loadbalancer_ip = service.status.loadBalancer.ingress[0].ip
                service_annotations[METALLB_ANNOTATION] = loadbalancer_ip
                LOG.debug(f"Patching {service_name!r} to use IP {loadbalancer_ip!r}")
                self.kube.patch(Service, service_name, obj=service)

        return Result(ResultType.COMPLETED)


class ReapplyOpenStackTerraformPlanStep(BaseStep, JujuStepHelper):
    """Reapply OpenStack Terraform plan"""

    _CONFIG = CONFIG_KEY

    def __init__(
        self,
        client: Client,
        manifest: Manifest,
        jhelper: JujuHelper,
    ):
        super().__init__(
            "Applying Control plane Terraform plan",
            "Applying Control plane Terraform plan (this may take a while)",
        )
        self.manifest = manifest
        self.jhelper = jhelper
        self.client = client
        self.tfplan = "openstack-plan"
        self.model = OPENSTACK_MODEL

    def run(self, status: Optional[Status] = None) -> Result:
        """Reapply Terraform plan if there are changes in tfvars."""
        try:
            self.update_status(status, "deploying services")
            self.manifest.update_tfvars_and_apply_tf(
                self.client,
                tfplan=self.tfplan,
                tfvar_config=self._CONFIG,
            )
        except TerraformException as e:
            LOG.exception("Error reconfiguring cloud")
            return Result(ResultType.FAILED, str(e))

        storage_nodes = self.client.cluster.list_nodes_by_role("storage")
        # Remove cinder-ceph from apps to wait on if ceph is not enabled
        apps = run_sync(self.jhelper.get_application_names(self.model))
        if not storage_nodes and "cinder-ceph" in apps:
            apps.remove("cinder-ceph")
        LOG.debug(f"Application monitored for readiness: {apps}")
        task = run_sync(update_status_background(self, apps, status))
        try:
            run_sync(
                self.jhelper.wait_until_active(
                    self.model,
                    apps,
                    timeout=OPENSTACK_DEPLOY_TIMEOUT,
                )
            )
        except (JujuWaitException, TimeoutException) as e:
            LOG.debug(str(e))
            return Result(ResultType.FAILED, str(e))
        finally:
            if not task.done():
                task.cancel()

        return Result(ResultType.COMPLETED)


class UpdateOpenStackModelConfigStep(BaseStep):
    """Update OpenStack ModelConfig via Terraform plan"""

    _CONFIG = CONFIG_KEY

    def __init__(
        self,
        client: Client,
        manifest: Manifest,
        model_config: dict,
    ):
        super().__init__(
            "Update OpenStack model config",
            "Updating OpenStack model config related to proxy",
        )
        self.client = client
        self.manifest = manifest
        self.model_config = model_config
        self.tfplan = "openstack-plan"

    def run(self, status: Status | None = None) -> Result:
        """Apply model configs to openstack terraform plan."""
        try:
            self.model_config.update(
                {"workload-storage": MICROK8S_DEFAULT_STORAGECLASS}
            )
            override_tfvars = {"config": self.model_config}
            self.manifest.update_tfvars_and_apply_tf(
                self.client,
                tfplan=self.tfplan,
                tfvar_config=self._CONFIG,
                override_tfvars=override_tfvars,
                tf_apply_extra_args=["-target=juju_model.sunbeam"],
            )
            return Result(ResultType.COMPLETED)
        except TerraformException as e:
            LOG.exception("Error updating modelconfigs for openstack plan")
            return Result(ResultType.FAILED, str(e))<|MERGE_RESOLUTION|>--- conflicted
+++ resolved
@@ -222,13 +222,6 @@
         extra_tfvars.update(
             {
                 "model": self.model,
-<<<<<<< HEAD
-                # Make these channel options configurable by the user
-                "openstack-channel": "2023.2/stable",
-                "ovn-channel": "23.09/stable",
-                "rabbitmq-channel": "3.12/stable",
-=======
->>>>>>> 0c2cdf13
                 "cloud": self.cloud,
                 "credential": f"{self.cloud}{CREDENTIAL_SUFFIX}",
                 "config": model_config,
