--- conflicted
+++ resolved
@@ -121,10 +121,10 @@
     return min(osds, 3)
 
 
-async def _get_number_of_osds(jhelper: JujuHelper) -> int:
+async def _get_number_of_osds(jhelper: JujuHelper, machine_model: str) -> int:
     """Fetch the number of osds from the microceph application"""
-    leader = await jhelper.get_leader_unit(microceph.APPLICATION, microceph.MODEL)
-    osds, _ = await microceph.list_disks(jhelper, microceph.MODEL, leader)
+    leader = await jhelper.get_leader_unit(microceph.APPLICATION, machine_model)
+    osds, _ = await microceph.list_disks(jhelper, machine_model, leader)
     return len(osds)
 
 
@@ -153,11 +153,8 @@
         self.model = OPENSTACK_MODEL
         self.cloud = MICROK8S_CLOUD
         self.client = client
-<<<<<<< HEAD
+        self.tfplan = "openstack-plan"
         self.machine_model = machine_model
-=======
-        self.tfplan = "openstack-plan"
->>>>>>> b1f78431
 
     def get_storage_tfvars(self) -> dict:
         """Create terraform variables related to storage."""
@@ -165,14 +162,10 @@
         storage_nodes = self.client.cluster.list_nodes_by_role("storage")
         if storage_nodes:
             tfvars["ceph-osd-replication-count"] = compute_ceph_replica_scale(
-                run_sync(_get_number_of_osds(self.jhelper))
+                run_sync(_get_number_of_osds(self.jhelper, self.machine_model))
             )
             tfvars["enable-ceph"] = True
-<<<<<<< HEAD
-            tfvars["ceph-offer-url"] = f"{self.machine_model}.{MICROCEPH_APPLICATION}"
-=======
-            tfvars["ceph-offer-url"] = f"{CONTROLLER_MODEL}.{microceph.APPLICATION}"
->>>>>>> b1f78431
+            tfvars["ceph-offer-url"] = f"{self.machine_model}.{microceph.APPLICATION}"
         else:
             tfvars["enable-ceph"] = False
 
@@ -278,7 +271,8 @@
         manifest: Manifest,
         jhelper: JujuHelper,
         topology: str,
-        force: bool,
+        machine_model: str = CONTROLLER_MODEL,
+        force: bool = False,
     ):
         super().__init__(
             "Resizing OpenStack Control Plane",
@@ -288,6 +282,7 @@
         self.manifest = manifest
         self.jhelper = jhelper
         self.topology = topology
+        self.machine_model = machine_model
         self.force = force
         self.model = OPENSTACK_MODEL
         self.tfplan = "openstack-plan"
@@ -343,9 +338,9 @@
             "os-api-scale": compute_os_api_scale(topology, len(control_nodes)),
             "ingress-scale": compute_ingress_scale(topology, len(control_nodes)),
             "enable-ceph": len(storage_nodes) > 0,
-            "ceph-offer-url": f"{CONTROLLER_MODEL}.{microceph.APPLICATION}",
+            "ceph-offer-url": f"{self.machine_model}.{microceph.APPLICATION}",
             "ceph-osd-replication-count": compute_ceph_replica_scale(
-                run_sync(_get_number_of_osds(self.jhelper))
+                run_sync(_get_number_of_osds(self.jhelper, self.machine_model))
             ),
         }
 
