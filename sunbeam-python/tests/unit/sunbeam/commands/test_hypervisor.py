--- conflicted
+++ resolved
@@ -76,26 +76,14 @@
             "not found"
         )
 
-<<<<<<< HEAD
-        step = DeployHypervisorApplicationStep(self.manifest, self.jhelper)
-=======
-        step = DeployHypervisorApplicationStep(
-            self.client, self.tfhelper, self.tfhelper_openstack, self.jhelper
-        )
->>>>>>> ca4b0c78
+        step = DeployHypervisorApplicationStep(self.client, self.manifest, self.jhelper)
         result = step.is_skip()
 
         self.jhelper.get_application.assert_called_once()
         assert result.result_type == ResultType.COMPLETED
 
     def test_is_skip_app_already_deployed(self):
-<<<<<<< HEAD
-        step = DeployHypervisorApplicationStep(self.manifest, self.jhelper)
-=======
-        step = DeployHypervisorApplicationStep(
-            self.client, self.tfhelper, self.tfhelper_openstack, self.jhelper
-        )
->>>>>>> ca4b0c78
+        step = DeployHypervisorApplicationStep(self.client, self.manifest, self.jhelper)
         result = step.is_skip()
 
         self.jhelper.get_application.assert_called_once()
@@ -106,31 +94,18 @@
             "not found"
         )
 
-<<<<<<< HEAD
-        step = DeployHypervisorApplicationStep(self.manifest, self.jhelper)
-=======
-        step = DeployHypervisorApplicationStep(
-            self.client, self.tfhelper, self.tfhelper_openstack, self.jhelper
-        )
->>>>>>> ca4b0c78
+        step = DeployHypervisorApplicationStep(self.client, self.manifest, self.jhelper)
         result = step.run()
 
         self.manifest.update_tfvars_and_apply_tf.assert_called_once()
         assert result.result_type == ResultType.COMPLETED
 
     def test_run_tf_apply_failed(self):
-<<<<<<< HEAD
         self.manifest.update_tfvars_and_apply_tf.side_effect = TerraformException(
             "apply failed..."
-=======
-        self.tfhelper.apply.side_effect = TerraformException("apply failed...")
-
-        step = DeployHypervisorApplicationStep(
-            self.client, self.tfhelper, self.tfhelper_openstack, self.jhelper
->>>>>>> ca4b0c78
-        )
-
-        step = DeployHypervisorApplicationStep(self.manifest, self.jhelper)
+        )
+
+        step = DeployHypervisorApplicationStep(self.client, self.manifest, self.jhelper)
         result = step.run()
 
         self.manifest.update_tfvars_and_apply_tf.assert_called_once()
@@ -140,13 +115,7 @@
     def test_run_waiting_timed_out(self):
         self.jhelper.wait_application_ready.side_effect = TimeoutException("timed out")
 
-<<<<<<< HEAD
-        step = DeployHypervisorApplicationStep(self.manifest, self.jhelper)
-=======
-        step = DeployHypervisorApplicationStep(
-            self.client, self.tfhelper, self.tfhelper_openstack, self.jhelper
-        )
->>>>>>> ca4b0c78
+        step = DeployHypervisorApplicationStep(self.client, self.manifest, self.jhelper)
         result = step.run()
 
         self.jhelper.wait_application_ready.assert_called_once()
@@ -379,12 +348,6 @@
 class TestReapplyHypervisorTerraformPlanStep(unittest.TestCase):
     def __init__(self, methodName: str = "runTest") -> None:
         super().__init__(methodName)
-<<<<<<< HEAD
-        self.client = patch("sunbeam.commands.hypervisor.Client", Mock())
-
-    def setUp(self):
-        self.client.start()
-=======
         self.read_config = patch(
             "sunbeam.commands.hypervisor.read_config",
             Mock(
@@ -397,24 +360,16 @@
     def setUp(self):
         self.client = Mock()
         self.read_config.start()
->>>>>>> ca4b0c78
         self.jhelper = AsyncMock()
         self.manifest = Mock()
 
     def tearDown(self):
-<<<<<<< HEAD
-        self.client.stop()
-
-    def test_is_skip(self):
-        step = ReapplyHypervisorTerraformPlanStep(self.manifest, self.jhelper)
-=======
         self.read_config.stop()
 
     def test_is_skip(self):
         step = ReapplyHypervisorTerraformPlanStep(
-            self.client, self.tfhelper, self.jhelper
-        )
->>>>>>> ca4b0c78
+            self.client, self.manifest, self.jhelper
+        )
         result = step.is_skip()
 
         assert result.result_type == ResultType.COMPLETED
@@ -424,13 +379,9 @@
             "not found"
         )
 
-<<<<<<< HEAD
-        step = ReapplyHypervisorTerraformPlanStep(self.manifest, self.jhelper)
-=======
         step = ReapplyHypervisorTerraformPlanStep(
-            self.client, self.tfhelper, self.jhelper
-        )
->>>>>>> ca4b0c78
+            self.client, self.manifest, self.jhelper
+        )
         result = step.run()
 
         self.manifest.update_tfvars_and_apply_tf.assert_called_once()
@@ -441,13 +392,9 @@
             "apply failed..."
         )
 
-<<<<<<< HEAD
-        step = ReapplyHypervisorTerraformPlanStep(self.manifest, self.jhelper)
-=======
         step = ReapplyHypervisorTerraformPlanStep(
-            self.client, self.tfhelper, self.jhelper
-        )
->>>>>>> ca4b0c78
+            self.client, self.manifest, self.jhelper
+        )
         result = step.run()
 
         self.manifest.update_tfvars_and_apply_tf.assert_called_once()
@@ -457,13 +404,9 @@
     def test_run_waiting_timed_out(self):
         self.jhelper.wait_application_ready.side_effect = TimeoutException("timed out")
 
-<<<<<<< HEAD
-        step = ReapplyHypervisorTerraformPlanStep(self.manifest, self.jhelper)
-=======
         step = ReapplyHypervisorTerraformPlanStep(
-            self.client, self.tfhelper, self.jhelper
-        )
->>>>>>> ca4b0c78
+            self.client, self.manifest, self.jhelper
+        )
         result = step.run()
 
         self.jhelper.wait_application_ready.assert_called_once()
